--- conflicted
+++ resolved
@@ -6,33 +6,15 @@
 release/
 cmake-build-*/
 
-<<<<<<< HEAD
 # editors
 *~
 *.swp
 .idea
 .vscode
 
-=======
->>>>>>> c109ac37
 # Doxygen
 doc/
 
 # macOS
-<<<<<<< HEAD
-.DS_Store
-=======
 .DS_Store
 
-# vim
-*~
-*.swp
-
-# CLion
-.idea/
-cmake-build-*/
-
-# vscode
-.vscode
-
->>>>>>> c109ac37
