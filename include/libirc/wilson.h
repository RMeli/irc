#ifndef IRC_WILSON_H
#define IRC_WILSON_H

#include "connectivity.h"

#include "constants.h"
#include "mathtools.h"
#include "molecule.h"

#include <cmath>
#include <iostream>
#include <tuple>
#include <utility>
#include <vector>

namespace irc {

namespace wilson {

/// Compute bond gradients
///
/// A pair of vectors act to increase the distance between \p p1 and \p p2
/// when added to their respective cartesian coordinates.
/// The displacement vectors are:
/// \f[
///    \left(\frac{p_1 - p_2}{d}, -\frac{p_1 - p_2}{d}\right)
/// \f]
/// where \f$d = \lVert p_2 - p_1\rVert \f$.
///
/// \tparam Vector3
/// \param p1 Point 1
/// \param p2 Point 2
/// \return A pair of cartesian displacements
template<typename Vector3>
std::pair<Vector3, Vector3> bond_gradient(const Vector3& p1, ///< Point 1
                                          const Vector3& p2) {
  const double d{connectivity::distance(p1, p2)};

  const Vector3 u{(p1 - p2) / d};

  return {u, -u};
}

/*! Compute angle gradients
 *
 * Three vectors act to increase the angle between \p p1, \p p2 and \p p3
 * when added to their respective cartesian coordinates.
 *
 * Bakken and Helgaker, J. Chem. Phys., 117, 9160 (2002).
 *
 * \tparam Vector3
 * \param p1 Point 1
 * \param p2 Point 2
 * \param p3 Point 3
 * \return Angle gradients
 */
template<typename Vector3>
std::tuple<Vector3, Vector3, Vector3> angle_gradient(const Vector3& p1,
                                                     const Vector3& p2,
                                                     const Vector3& p3,
                                                     double tolerance = 1e-6) {
  using tools::math::collinear;

  const double angle{connectivity::angle(p1, p2, p3)};

  Vector3 u{p1 - p2};
  Vector3 v{p3 - p2};

  const double bond21{linalg::norm(u)};
  const double bond23{linalg::norm(v)};

  u = u / bond21;
  v = v / bond23;

  // Deal with linear angles
  Vector3 w;
  Vector3 pmp{1, -1, 1}, mpp{-1, 1, 1};
  if (std::abs(angle - tools::constants::pi) > tolerance) {
    w = linalg::cross(u, v);
  } else if (collinear(u, pmp, tolerance) && collinear(v, pmp, tolerance)) {
    w = linalg::cross(u, pmp);
  } else if (collinear(u, mpp, tolerance) && collinear(v, mpp, tolerance)) {
    w = linalg::cross(u, mpp);
  } else {
    throw std::runtime_error("Problem with linear angle.");
  }

  w = w / linalg::norm(w);

  const Vector3 v1{linalg::cross(u, w) / bond21};
  const Vector3 v3{linalg::cross(w, v) / bond23};
  const Vector3 v2{-v1 - v3};

  return std::make_tuple(v1, v2, v3);
}

/*! Compute dihedral angle gradients
 *
 * Four vectors act to increase the dihedral angle between \p p1, \p p2, \p p3,
 * and \p p4 when added to their respective cartesian coordinates.
 * The dihedral is the rotation about \f$(p_3 - p_2)\f$ that maps \p p1 on to
 * \p p4 when projected on to a plane with a normal vector \f$(p_3 - p_2)\f$.
 * The displacement vectors are:
 * \f{eqnarray*}{
 *    v_1 &=& - \frac{b_{12} \times b_{23}}{b_{12} \sin^2 \phi_2} \\
 *    v_2 &=& \frac{b_{23} - b_{12} \cos \phi_2 }{b_{23} b_{12} \sin \phi_2}
 *            \frac{b_{12} \times b_{23}}{\sin \phi_2}
 *            + \frac{\cos \phi_3 }{b_{23} \sin \phi_3}
 *              \frac{b_{43} \times b_{32}}{\sin \phi_3} \\
 *    v_3 &=& \frac{b_{23} - b_{43} \cos \phi_3 }{b_{32} b_{43} \sin \phi_3}
 *            \frac{b_{43} \times b_{32}}{\sin \phi_3}
 *            + \frac{\cos \phi_2 }{b_{32} \sin \phi_2}
 *              \frac{b_{12} \times b_{23}}{\sin \phi_2} \\
 *    v_4 &=& - \frac{b_{43} \times b_{32}}{b_{43} \sin^2 \phi_3}
 * \f}
 * where \f$d_{ij} = \lVert p_i - p_j\rVert\f$,
 * \f$b_{ij} = \frac{p_i - p_j}{d_{ij}}\f$,
 * \f$\phi_2 is the angle between \f$(p_1, p_2, p_3)\f$ and
 * \f$\phi_3 is the angle between \f$(p_2, p_3, p_4)\f$.
 *
 * \tparam Vector3
 * \param p1 Point 1
 * \param p2 Point 2
 * \param p3 Point 3
 * \param p3 Point 4
 * \return Dihedral angle gradients
 */
template<typename Vector3>
std::tuple<Vector3, Vector3, Vector3, Vector3>
dihedral_gradient(const Vector3& p1,
                  const Vector3& p2,
                  const Vector3& p3,
                  const Vector3& p4) {

  const double angle123{connectivity::angle(p1, p2, p3)};
  const double sin_angle123{std::sin(angle123)};
  const double cos_angle123{std::cos(angle123)};

  const double angle234{connectivity::angle(p2, p3, p4)};
  const double sin_angle234{std::sin(angle234)};
  const double cos_angle234{std::cos(angle234)};

  Vector3 b12{p2 - p1};
  Vector3 b23{p3 - p2};
  Vector3 b34{p4 - p3};

  const double bond12{linalg::norm(b12)};
  const double bond23{linalg::norm(b23)};
  const double bond34{linalg::norm(b34)};

  b12 = b12 / bond12;
  b23 = b23 / bond23;
  b34 = b34 / bond34;

  const Vector3 b32{-b23};
  const Vector3 b43{-b34};

  const Vector3 v1{-linalg::cross(b12, b23) /
                   (bond12 * sin_angle123 * sin_angle123)};

  double vc1{0.}, vc2{0.};
  Vector3 vv1, vv2{0., 0., 0.};

  vc1 = (bond23 - bond12 * cos_angle123) / (bond12 * bond23 * sin_angle123);
  vc2 = cos_angle234 / (bond23 * sin_angle234);
  vv1 = linalg::cross(b12, b23) / sin_angle123;
  vv2 = linalg::cross(b43, b32) / sin_angle234;

  const Vector3 v2{vc1 * vv1 + vc2 * vv2};

  vc1 = (bond23 - bond34 * cos_angle234) / (bond23 * bond34 * sin_angle234);
  vc2 = cos_angle123 / (bond23 * sin_angle123);
  vv1 = linalg::cross(b43, b32) / sin_angle234;
  vv2 = linalg::cross(b12, b23) / sin_angle123;

  const Vector3 v3{vc1 * vv1 + vc2 * vv2};

  const Vector3 v4{-linalg::cross(b43, b32) /
                   (bond34 * sin_angle234 * sin_angle234)};

  return std::make_tuple(v1, v2, v3, v4);
}


/*! Compute out of plane angle gradients
 */
template<typename Vector3>
std::tuple<Vector3, Vector3, Vector3, Vector3>
out_of_plane_gradient(const Vector3& vc,
                      const Vector3& v1,
                      const Vector3& v2,
                      const Vector3& v3) {
  const Vector3 b1{v1 - vc};
  const Vector3 b2{v2 - vc};
  const Vector3 b3{v3 - vc};

  const Vector3 e1{linalg::normalise(b1)};
  const Vector3 e2{linalg::normalise(b2)};
  const Vector3 e3{linalg::normalise(b3)};

  const double a1{connectivity::angle(v2, vc, v3)};
  const double a2{connectivity::angle(v3, vc, v1)};
  const double a3{connectivity::angle(v1, vc, v2)};

  const double sin_a1{std::sin(a1)};
  const double cos_a1{std::cos(a1)};
  const double cos_a2{std::cos(a2)};
  const double cos_a3{std::cos(a3)};

  const double ir1{1/linalg::norm(b1)};
  const double ir2{1/linalg::norm(b2)};
  const double ir3{1/linalg::norm(b3)};

  const Vector3 t1{linalg::cross(e2, e3)/std::sin(a1)};

  // Out of plane angle
  const double angle = std::asin(linalg::dot(t1, e1));

  const double cos_angle{std::cos(angle)};
  const double tan_angle{std::tan(angle)};

  const Vector3 s1 = ir1 * (t1/cos_angle - tan_angle * e1);
  const double denominator = cos_angle * sin_a1 * sin_a1;
  const Vector3 s2 = ir2 * t1 * (cos_a1 * cos_a2 - cos_a3)/denominator;
  const Vector3 s3 = ir3 * t1 * (cos_a1 * cos_a3 - cos_a2)/denominator;
  const Vector3 sc = - s1 - s2 - s3;

  return std::make_tuple(sc, s1, s2, s3);
}

/*!
 * \brief The linear angle gradient bending in the plane with the \p
 * othogonal_direction
 *
 * The gradient contribution \f$ (g_1, g_2, g_3) \f$ is computed at positions
 * \p p1, \p p2 and \p p3. These are formed by first computing the standard
 * angle gradients \f$ (g_1, g_{2a}, g_{0a}) \f$ at the positions
 * \f$ (p1, p2, p2+d_{orth}) \f$ and \f$ (g_{0b}, g_{2b}, g_3) \f$ at the
 * positions \f$ (p2+d_{orth}, p2, p3) \f$. The linear angle gradient is then
 * formed as \f$ (g_1, g_{2a}+g_{2b}, g_3) \f$
 *
 * \tparam Vector3
 * \param p1 Point 1
 * \param p2 Point 2
 * \param p3 Point 3
 * \param orthogonal_direction orthogonal director to the \p p1 to \p p3 vector
 * \param tolerance
 * \return
 */
template<typename Vector3>
std::tuple<Vector3, Vector3, Vector3>
linear_angle_gradient(const Vector3& p1,
                      const Vector3& p2,
                      const Vector3& p3,
                      const Vector3& orthogonal_direction,
                      double tolerance = 1e-6) {

  Vector3 v1, v2, v2add, v3, vOrth;

  const Vector3 p0 = p2 + orthogonal_direction;

  std::tie(v1, v2, vOrth) = angle_gradient(p1, p2, p0, tolerance);
  std::tie(vOrth, v2add, v3) = angle_gradient(p0, p2, p3, tolerance);

  return std::make_tuple(v1, v2 + v2add, v3);
}

/// Function computing Wilson's \f$\mathbf{B}\f$ matrix from a set of internal
/// redundant coordinates, defined as a collection of bonds, angles and
/// dihedral angles.
///
/// \tparam Vector3 3D vector type
/// \tparam Matrix Matrix type
/// \param n_atoms Total number of atoms
/// \param bonds Collection of bonds
/// \param angles Collection of angles between bonded atoms
/// \patam Atomic positions in cartesian coordinates
/// \return Wilson's B matrix
///
/// This function returns Wilson's \f$\mathbf{B}\f$ matrix given a collection
/// of bonds, angles and dihedral angles.
///
/// Wilson's \f$\mathbf{B}\f$ matrix
/// \f[
///   B_{ij} = \frac{\partial q_i}{\partial x_j}
/// \f]
/// defines the transformation from Cartesian displacements
/// \f$\delta\mathbf{x}\f$ to redundant internal displacements
/// \f$\delta\mathbf{q}\f$:
/// \f[
///   \delta\mathbf{q} = \mathbf{B} \delta\mathbf{x}
/// \f]
///
/// More details can be found in Peng et al., J. Comp. Chem. 17, 49-56, 1996.
template<typename Vector3, typename Vector, typename Matrix>
<<<<<<< HEAD
Matrix
wilson_matrix(const Vector& x_cartesian,
              const std::vector<connectivity::Bond>& bonds,
              const std::vector<connectivity::Angle>& angles = {},
              const std::vector<connectivity::Dihedral>& dihedrals = {},
              const std::vector<connectivity::LinearAngle<Vector3>>& linear_angles = {},
              const std::vector<connectivity::OutOfPlaneBend>& out_of_plane_bends = {}) {
  const std::size_t n_atoms{linalg::size<Vector>(x_cartesian) / 3};

  const std::size_t n_irc{bonds.size() + angles.size() + dihedrals.size() + linear_angles.size() + out_of_plane_bends.size()};
=======
Matrix wilson_matrix(
    const Vector& x_cartesian,
    const std::vector<connectivity::Bond>& bonds,
    const std::vector<connectivity::Angle>& angles = {},
    const std::vector<connectivity::Dihedral>& dihedrals = {},
    const std::vector<connectivity::LinearAngle<Vector3>>& linear_angles = {}) {
  const std::size_t n_atoms{linalg::size<Vector>(x_cartesian) / 3};

  const std::size_t n_irc{bonds.size() + angles.size() + dihedrals.size() +
                          linear_angles.size()};
>>>>>>> ccfc4caf

  // Wilson's B matrix
  Matrix B{linalg::zeros<Matrix>(n_irc, 3 * n_atoms)};

  // Utility vectors for atomic positions
  Vector3 p1, p2, p3, p4;

  // Utility vector for gradients storage
  Vector3 g1, g2, g3, g4;

  // B-matrix rows offset
  std::size_t offset{0};

  // Populate B matrix's rows corresponding to bonds
  for (std::size_t i{0}; i < bonds.size(); i++) {
    auto bond = bonds[i];

    for (std::size_t m{0}; m < 3; m++) {
      p1(m) = x_cartesian(3 * bond.i + m);
      p2(m) = x_cartesian(3 * bond.j + m);
    }

    std::tie(g1, g2) = bond_gradient(p1, p2);

    for (std::size_t idx{0}; idx < 3; idx++) {
      B(i, 3 * bond.i + idx) = g1(idx);
      B(i, 3 * bond.j + idx) = g2(idx);
    }
  }

  // Populate B matrix's rows corresponding to angles
  offset = bonds.size();
  for (std::size_t i{0}; i < angles.size(); i++) {
    auto angle = angles[i];

    for (std::size_t m{0}; m < 3; m++) {
      p1(m) = x_cartesian(3 * angle.i + m);
      p2(m) = x_cartesian(3 * angle.j + m);
      p3(m) = x_cartesian(3 * angle.k + m);
    }

    std::tie(g1, g2, g3) = angle_gradient(p1, p2, p3);

    for (std::size_t idx{0}; idx < 3; idx++) {
      B(i + offset, 3 * angle.i + idx) = g1(idx);
      B(i + offset, 3 * angle.j + idx) = g2(idx);
      B(i + offset, 3 * angle.k + idx) = g3(idx);
    }
  }

  // Populate B matrix's rows corresponding to dihedrals
  offset = bonds.size() + angles.size();
  for (std::size_t i{0}; i < dihedrals.size(); i++) {
    auto dihedral = dihedrals[i];

    for (std::size_t m{0}; m < 3; m++) {
      p1(m) = x_cartesian(3 * dihedral.i + m);
      p2(m) = x_cartesian(3 * dihedral.j + m);
      p3(m) = x_cartesian(3 * dihedral.k + m);
      p4(m) = x_cartesian(3 * dihedral.l + m);
    }

    std::tie(g1, g2, g3, g4) = dihedral_gradient(p1, p2, p3, p4);

    for (std::size_t idx{0}; idx < 3; idx++) {
      B(i + offset, 3 * dihedral.i + idx) = g1(idx);
      B(i + offset, 3 * dihedral.j + idx) = g2(idx);
      B(i + offset, 3 * dihedral.k + idx) = g3(idx);
      B(i + offset, 3 * dihedral.l + idx) = g4(idx);
    }
  }

  // Populate B matrix's rows corresponding to linear angles
  offset = bonds.size() + angles.size() + dihedrals.size();
  for (std::size_t i{0}; i < linear_angles.size(); i++) {
    auto linear_angle = linear_angles[i];

    for (std::size_t m{0}; m < 3; m++) {
      p1(m) = x_cartesian(3 * linear_angle.i + m);
      p2(m) = x_cartesian(3 * linear_angle.j + m);
      p3(m) = x_cartesian(3 * linear_angle.k + m);
    }

    std::tie(g1, g2, g3) =
        linear_angle_gradient(p1, p2, p3, linear_angle.orthogonal_direction);

    for (std::size_t idx{0}; idx < 3; idx++) {
      B(i + offset, 3 * linear_angle.i + idx) = g1(idx);
      B(i + offset, 3 * linear_angle.j + idx) = g2(idx);
      B(i + offset, 3 * linear_angle.k + idx) = g3(idx);
    }
  }

  // Populate B matrix's rows corresponding to out of plane bends
  offset = bonds.size() + angles.size() + dihedrals.size() + linear_angles.size();
  for (std::size_t i{0}; i < out_of_plane_bends.size(); i++) {
    auto bend = out_of_plane_bends[i];

    for (std::size_t m{0}; m < 3; m++) {
      p4(m) = x_cartesian(3 * bend.c + m);
      p1(m) = x_cartesian(3 * bend.i + m);
      p2(m) = x_cartesian(3 * bend.j + m);
      p3(m) = x_cartesian(3 * bend.k + m);
    }

    std::tie(g4, g1, g2, g3) = out_of_plane_gradient(p4, p1, p2, p3);

    for (std::size_t idx{0}; idx < 3; idx++) {
      B(i + offset, 3 * bend.c + idx) = g4(idx);
      B(i + offset, 3 * bend.i + idx) = g1(idx);
      B(i + offset, 3 * bend.j + idx) = g2(idx);
      B(i + offset, 3 * bend.k + idx) = g3(idx);
    }
  }
  return B;
}

template<typename Vector3, typename Vector, typename Matrix>
Matrix wilson_matrix_numerical(
    const Vector& x_c,
    const std::vector<connectivity::Bond>& bonds,
    const std::vector<connectivity::Angle>& angles = {},
    const std::vector<connectivity::Dihedral>& dihedrals = {},
    const std::vector<connectivity::LinearAngle<Vector3>>& linear_angles = {},
    const std::vector<connectivity::OutOfPlaneBend>& out_of_plane_bends = {},
    double dx = 1.e-6) {

  const std::size_t n_c{linalg::size(x_c)};

<<<<<<< HEAD
  const std::size_t n_irc{bonds.size() + angles.size() + dihedrals.size() + linear_angles.size() + out_of_plane_bends.size()};
=======
  const std::size_t n_irc{bonds.size() + angles.size() + dihedrals.size() +
                          linear_angles.size()};
>>>>>>> ccfc4caf

  // Wilson B matrix
  Matrix B{linalg::zeros<Matrix>(n_irc, n_c)};

  // Displaced cartesian coordinates
  Vector x_c_pm{x_c};

  // Displaced IRC
  Vector q_irc_plus{linalg::zeros<Vector>(n_irc)};
  Vector q_irc_minus{linalg::zeros<Vector>(n_irc)};

  for (std::size_t j{0}; j < n_c; j++) {
    // Positive displacement for cartesian coordinate j
    x_c_pm(j) += dx;

    // IRC corresponding to positive displacement of x_c(j)
    q_irc_plus = connectivity::cartesian_to_irc<Vector3, Vector>(
        x_c_pm, bonds, angles, dihedrals, linear_angles, out_of_plane_bends);

    // Negative displacement for cartesian coordinate j
    x_c_pm(j) -= 2 * dx;

    // IRC corresponding to negative displacement of x_c(j)
    q_irc_minus = connectivity::cartesian_to_irc<Vector3, Vector>(
        x_c_pm, bonds, angles, dihedrals, linear_angles, out_of_plane_bends);

    for (std::size_t i{0}; i < n_irc; i++) {
      // Compute derivative (centered finite difference)
      B(i, j) = (q_irc_plus(i) - q_irc_minus(i)) / (2 * dx);
    }

    // Reset original cartesian coordinates
    x_c_pm(j) = x_c(j);
  }

  return B;
}

/// Compute projector from the \param B matrix
/// \tparam Matrix
/// \param B Wilson's B matrix
/// \return Projector
template<typename Matrix>
Matrix projector(const Matrix& B) {
  return B * linalg::pseudo_inverse(B);
}

/// Compute projector from the \param B matrix with constraint \param C
/// \tparam Matrix
/// \param B Wilson's B matrix
/// \param C Constraint matrix
/// \return Projector
template<typename Matrix>
Matrix projector(const Matrix& B, const Matrix& C) {
  // Standard projector
  Matrix P{B * linalg::pseudo_inverse(B)};

  // Projector with constraints
  return P - P * C * linalg::inv<Matrix>(C * P * C) * C * P;
}

} // namespace wilson

} // namespace irc

#endif // IRC_WILSON_H<|MERGE_RESOLUTION|>--- conflicted
+++ resolved
@@ -293,29 +293,17 @@
 ///
 /// More details can be found in Peng et al., J. Comp. Chem. 17, 49-56, 1996.
 template<typename Vector3, typename Vector, typename Matrix>
-<<<<<<< HEAD
-Matrix
-wilson_matrix(const Vector& x_cartesian,
-              const std::vector<connectivity::Bond>& bonds,
-              const std::vector<connectivity::Angle>& angles = {},
-              const std::vector<connectivity::Dihedral>& dihedrals = {},
-              const std::vector<connectivity::LinearAngle<Vector3>>& linear_angles = {},
-              const std::vector<connectivity::OutOfPlaneBend>& out_of_plane_bends = {}) {
-  const std::size_t n_atoms{linalg::size<Vector>(x_cartesian) / 3};
-
-  const std::size_t n_irc{bonds.size() + angles.size() + dihedrals.size() + linear_angles.size() + out_of_plane_bends.size()};
-=======
 Matrix wilson_matrix(
     const Vector& x_cartesian,
     const std::vector<connectivity::Bond>& bonds,
     const std::vector<connectivity::Angle>& angles = {},
     const std::vector<connectivity::Dihedral>& dihedrals = {},
-    const std::vector<connectivity::LinearAngle<Vector3>>& linear_angles = {}) {
+    const std::vector<connectivity::LinearAngle<Vector3>>& linear_angles = {},
+              const std::vector<connectivity::OutOfPlaneBend>& out_of_plane_bends = {}) {
   const std::size_t n_atoms{linalg::size<Vector>(x_cartesian) / 3};
 
   const std::size_t n_irc{bonds.size() + angles.size() + dihedrals.size() +
-                          linear_angles.size()};
->>>>>>> ccfc4caf
+                          linear_angles.size() + out_of_plane_bends.size()};
 
   // Wilson's B matrix
   Matrix B{linalg::zeros<Matrix>(n_irc, 3 * n_atoms)};
@@ -445,12 +433,8 @@
 
   const std::size_t n_c{linalg::size(x_c)};
 
-<<<<<<< HEAD
-  const std::size_t n_irc{bonds.size() + angles.size() + dihedrals.size() + linear_angles.size() + out_of_plane_bends.size()};
-=======
   const std::size_t n_irc{bonds.size() + angles.size() + dihedrals.size() +
-                          linear_angles.size()};
->>>>>>> ccfc4caf
+                          linear_angles.size() + out_of_plane_bends.size()};
 
   // Wilson B matrix
   Matrix B{linalg::zeros<Matrix>(n_irc, n_c)};
