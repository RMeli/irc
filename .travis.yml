language: cpp

matrix:
  include:
    - os: osx
      osx_image: xcode10.1
      env:
        - LIBLA=arma
      addons:
        homebrew:
          packages:
          - cmake
          - boost
          - armadillo
<<<<<<< HEAD
=======
          - lcov
>>>>>>> ccfc4caf
          update: true
    
    - os: osx
      osx_image: xcode10.1
      env:
        - LIBLA=eigen
      addons:
        homebrew:
          packages:
          - cmake
          - boost
          - eigen
<<<<<<< HEAD
=======
          - lcov
>>>>>>> ccfc4caf
          update: true
          
    - os: linux
      dist: xenial
      addons:
        apt:
          sources:
            - ubuntu-toolchain-r-test
          packages:
            - liblapack-dev
            - libblas-dev
            - libboost-dev
            - libarmadillo-dev
            - g++-7
<<<<<<< HEAD
=======
            - lcov
>>>>>>> ccfc4caf
          update: true
      env:
        - CC=gcc-7
        - CXX=c++-7
        - LIBLA=arma

script:
  - bash .travis/build.sh

after_success:
  - bash .travis/cov.sh<|MERGE_RESOLUTION|>--- conflicted
+++ resolved
@@ -12,12 +12,9 @@
           - cmake
           - boost
           - armadillo
-<<<<<<< HEAD
-=======
           - lcov
->>>>>>> ccfc4caf
           update: true
-    
+
     - os: osx
       osx_image: xcode10.1
       env:
@@ -28,12 +25,9 @@
           - cmake
           - boost
           - eigen
-<<<<<<< HEAD
-=======
           - lcov
->>>>>>> ccfc4caf
           update: true
-          
+
     - os: linux
       dist: xenial
       addons:
@@ -46,10 +40,7 @@
             - libboost-dev
             - libarmadillo-dev
             - g++-7
-<<<<<<< HEAD
-=======
             - lcov
->>>>>>> ccfc4caf
           update: true
       env:
         - CC=gcc-7
